{
    "name": "entities",
    "version": "6.0.0",
    "description": "Encode & decode XML and HTML entities with ease & speed",
    "keywords": [
        "html entities",
        "entity decoder",
        "entity encoding",
        "html decoding",
        "html encoding",
        "xml decoding",
        "xml encoding"
    ],
    "repository": {
        "type": "git",
        "url": "git://github.com/fb55/entities.git"
    },
    "funding": "https://github.com/fb55/entities?sponsor=1",
    "license": "BSD-2-Clause",
    "author": "Felix Boehm <me@feedic.com>",
    "sideEffects": false,
    "type": "module",
    "exports": {
        ".": {
            "import": {
                "types": "./dist/esm/index.d.ts",
                "default": "./dist/esm/index.js"
            },
            "require": {
                "types": "./dist/commonjs/index.d.ts",
                "default": "./dist/commonjs/index.js"
            }
        },
        "./decode": {
            "import": {
                "types": "./dist/esm/decode.d.ts",
                "default": "./dist/esm/decode.js"
            },
            "require": {
                "types": "./dist/commonjs/decode.d.ts",
                "default": "./dist/commonjs/decode.js"
            }
        },
        "./escape": {
            "import": {
                "types": "./dist/esm/escape.d.ts",
                "default": "./dist/esm/escape.js"
            },
            "require": {
                "types": "./dist/commonjs/escape.d.ts",
                "default": "./dist/commonjs/escape.js"
            }
        }
    },
    "main": "./dist/commonjs/index.js",
    "module": "./dist/esm/index.js",
    "types": "./dist/commonjs/index.d.ts",
    "files": [
        "decode.js",
        "escape.js",
        "dist",
        "src"
    ],
    "scripts": {
        "build:docs": "typedoc --hideGenerator src/index.ts",
        "build:encode-trie": "node --import=tsx scripts/write-encode-map.ts",
        "build:trie": "node --import=tsx scripts/write-decode-map.ts",
        "format": "npm run format:es && npm run format:prettier",
        "format:es": "npm run lint:es -- --fix",
        "format:prettier": "npm run prettier -- --write",
        "lint": "npm run lint:es && npm run lint:ts && npm run lint:prettier",
        "lint:es": "eslint . --ignore-path .gitignore",
        "lint:prettier": "npm run prettier -- --check",
        "lint:ts": "tsc --noEmit",
        "prepublishOnly": "tshy",
        "prettier": "prettier '**/*.{ts,md,json,yml}'",
        "test": "npm run test:vi && npm run lint",
        "test:vi": "vitest run"
    },
    "prettier": {
        "proseWrap": "always",
        "tabWidth": 4
    },
    "devDependencies": {
        "@types/node": "^22.15.2",
        "@typescript-eslint/eslint-plugin": "^8.31.0",
        "@typescript-eslint/parser": "^8.31.0",
        "@vitest/coverage-v8": "^3.1.2",
        "eslint": "^8.57.1",
        "eslint-config-prettier": "^10.1.2",
        "eslint-plugin-n": "^17.17.0",
        "eslint-plugin-unicorn": "^56.0.1",
        "prettier": "^3.5.3",
        "tshy": "^3.0.2",
        "tsx": "^4.19.3",
        "typedoc": "^0.28.3",
<<<<<<< HEAD
        "typescript": "^5.7.3",
        "vitest": "^3.1.2"
=======
        "typescript": "^5.8.3",
        "vitest": "^2.0.2"
>>>>>>> 3731aef3
    },
    "engines": {
        "node": ">=0.12"
    },
    "tshy": {
        "exclude": [
            "**/*.spec.ts",
            "**/__fixtures__/*",
            "**/__tests__/*",
            "**/__snapshots__/*"
        ],
        "exports": {
            ".": "./src/index.ts",
            "./decode": "./src/decode.ts",
            "./escape": "./src/escape.ts"
        }
    }
}<|MERGE_RESOLUTION|>--- conflicted
+++ resolved
@@ -94,13 +94,8 @@
         "tshy": "^3.0.2",
         "tsx": "^4.19.3",
         "typedoc": "^0.28.3",
-<<<<<<< HEAD
-        "typescript": "^5.7.3",
+        "typescript": "^5.8.3",
         "vitest": "^3.1.2"
-=======
-        "typescript": "^5.8.3",
-        "vitest": "^2.0.2"
->>>>>>> 3731aef3
     },
     "engines": {
         "node": ">=0.12"
